--- conflicted
+++ resolved
@@ -127,7 +127,6 @@
     check_git_url(result.await, url).await
 }
 
-<<<<<<< HEAD
 #[allow(unused)]
 #[derive(Debug, serde::Deserialize)]
 pub struct NixPrefetchDockerResponse {
@@ -192,7 +191,7 @@
     );
     Ok(serde_json::from_slice(&output.stdout)
         .context("Failed to deserialize nix-pfetch-git JSON response.")?)
-=======
+}
 pub async fn nix_eval_pin(lockfile_path: &Path, pin: &str) -> Result<std::path::PathBuf> {
     const DEFAULT_NIX: &'static str = include_str!("default.nix");
 
@@ -247,5 +246,4 @@
 
     serde_json::from_slice::<std::path::PathBuf>(&output.stdout)
         .context("Failed to deserialize nix-instantiate JSON response.")
->>>>>>> afa9fe50
 }